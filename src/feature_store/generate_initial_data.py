"""
This code imports original dataset from UCI data repository and stores it
local path. Also, 5% of the original dataset is reserved as inference set, 
which simulates production data that will be scored by the deployed model 
in inference pipeline.

The raw dataset was released by the CDC and it was imported from the following 
UCI repo: https://archive.ics.uci.edu/dataset/891/cdc+diabetes+health+indicators.

Note that this script is only used in the beginning of this project just to
generate data for the project and it isn't part of feature or inference pipelines.
"""

import sys
from pathlib import PosixPath

from ucimlrepo import fetch_ucirepo
from utils.config import Config
from utils.prep import DataSplitter

<<<<<<< HEAD
from src.config.path import DATA_DIR
from src.feature_store.utils.config import Config
from src.feature_store.utils.prep import DataSplitter
=======
from config.path import DATA_DIR
>>>>>>> 5407e489


def main(
    config_yaml_abs_path: str,
    data_dir: PosixPath,
):
    """Imports original dataset from remote source and generates the following datasets:

    raw dataset: this dataset is meant to be preprocessed, transformed, and stored in
    feature store. Think of this dataset as it's sourced from hospital EHR system.
    inference: production data used to simulate inference data scored by deployed model.

    config_yaml_abs_path (str): absolute path to config.yml file, which
        includes dataset preprocessing configuration.
    usci_dataset_id (int): UCI repo ID of dataset.
    split_random_seed (int): seed for random number generator for random split.

    Returns:
        Saves raw dataset and inference set in local path.
    """

    print(
        """\n
    ----------------------------------------------------------------
    --- Generating Initial Dataset Starts ...
    ----------------------------------------------------------------\n"""
    )

    #################################
    # Import data preprocessing config params and check inputs
    config = Config(config_path=config_yaml_abs_path)

    # Specify variable types and data source from config file
    uci_dataset_id = config.params["data"]["params"]["uci_raw_data_num"]
    PRIMARY_KEY = config.params["data"]["params"]["pk_col_name"]
    CLASS_COL_NAME = config.params["data"]["params"]["class_col_name"]
    date_col_names = config.params["data"]["params"]["date_col_names"]
    datetime_col_names = config.params["data"]["params"]["datetime_col_names"]
    num_col_names = config.params["data"]["params"]["num_col_names"]
    cat_col_names = config.params["data"]["params"]["cat_col_names"]
    raw_dataset_file_name = config.params["files"]["params"]["raw_dataset_file_name"]
    inference_set_file_name = config.params["files"]["params"][
        "inference_set_file_name"
    ]

    #################################
    # Import raw data
    required_input_col_names = (
        [PRIMARY_KEY]
        + date_col_names
        + datetime_col_names
        + num_col_names
        + cat_col_names
        + [CLASS_COL_NAME]
    )
    raw_data = fetch_ucirepo(id=uci_dataset_id)
    raw_dataset = raw_data.data.features.copy()
    raw_dataset[PRIMARY_KEY] = raw_data.data.ids.loc[:, [PRIMARY_KEY]]
    raw_dataset[CLASS_COL_NAME] = raw_data.data.targets.loc[:, [CLASS_COL_NAME]]

    # Select relevant columns by removing irrelevant or erroneous columns (if any)
    raw_dataset = raw_dataset[required_input_col_names]

    #################################

    # Create inference set from raw dataset to simulate production data
    train_valid_splitter = DataSplitter(
        dataset=raw_dataset,
        primary_key_col_name=PRIMARY_KEY,
        class_col_name=CLASS_COL_NAME,
    )

    raw_dataset, inference_set = train_valid_splitter.split_dataset(
        split_type="random",
        train_set_size=0.95,
        split_random_seed=123,
    )

    # Save data splits in feature_repo before uploading
    # them to Hugging Face (Bena345/cdc-diabetes-health-indicators)
    raw_dataset.to_parquet(data_dir / raw_dataset_file_name, index=False)
    inference_set.to_parquet(
        data_dir / inference_set_file_name,
        index=False,
    )

    print("\nRaw dataset was generated.\n")


###########################################################
if __name__ == "__main__":
    main(
        config_yaml_abs_path=sys.argv[1],
        data_dir=DATA_DIR,
    )<|MERGE_RESOLUTION|>--- conflicted
+++ resolved
@@ -18,13 +18,9 @@
 from utils.config import Config
 from utils.prep import DataSplitter
 
-<<<<<<< HEAD
 from src.config.path import DATA_DIR
 from src.feature_store.utils.config import Config
 from src.feature_store.utils.prep import DataSplitter
-=======
-from config.path import DATA_DIR
->>>>>>> 5407e489
 
 
 def main(
