--- conflicted
+++ resolved
@@ -6,11 +6,7 @@
 
 import sys
 from datetime import datetime
-<<<<<<< HEAD
 from pathlib import PosixPath
-=======
-from pathlib import Path, PosixPath
->>>>>>> 5407e489
 
 import pandas as pd
 from feast import FeatureStore
@@ -18,18 +14,11 @@
 from utils.config import Config
 from utils.data import PrepTrainingData
 
-<<<<<<< HEAD
 from src.config.path import DATA_DIR, FEATURE_REPO_DIR
 from src.feature_store.utils.prep import DataSplitter
 from src.training.utils.config import Config
 from src.training.utils.data import PrepTrainingData
-=======
-sys.path.append(str(Path(__file__).parent.resolve().parent))
-
-
-from config.path import DATA_DIR, FEATURE_REPO_DIR
-from feature_store.utils.prep import DataSplitter
->>>>>>> 5407e489
+
 
 #################################
 
