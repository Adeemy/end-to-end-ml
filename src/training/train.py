"""
This script submits experiments to perform 
hyperparameters optimization for multiple models.
"""

import os
import sys
from datetime import datetime
<<<<<<< HEAD
from pathlib import PosixPath
=======
from pathlib import Path, PosixPath
>>>>>>> 5407e489

import comet_ml
import pandas as pd
from dotenv import load_dotenv
from lightgbm import LGBMClassifier
from sklearn.ensemble import RandomForestClassifier
from sklearn.linear_model import LogisticRegression
from utils.config import Config
from utils.data import PrepTrainingData
from utils.job import create_voting_ensemble, submit_train_exp
from xgboost import XGBClassifier

<<<<<<< HEAD
from src.config.path import ARTIFACTS_DIR, DATA_DIR
from src.training.utils.config import Config
from src.training.utils.data import PrepTrainingData
from src.training.utils.job import create_voting_ensemble, submit_train_exp
=======
sys.path.append(str(Path(__file__).parent.resolve().parent))

from config.path import ARTIFACTS_DIR, DATA_DIR
>>>>>>> 5407e489

load_dotenv()


###########################################################
def main(
    config_yaml_abs_path: str,
    comet_api_key: str,
    data_dir: PosixPath,
    artifacts_dir: PosixPath,
):
    print(
        """\n
    ---------------------------------------------------------------------
    --- Hyperparameters Optimization Experiments Starts ...
    ---------------------------------------------------------------------\n"""
    )

    # Experiment settings
    config = Config(config_path=config_yaml_abs_path)
    INITIATE_COMET_PROJECT = bool(
        config.params["train"]["params"]["initiate_comet_project"]
    )
    COMET_API_KEY = comet_api_key
    COMET_PROJECT_NAME = config.params["train"]["params"]["comet_project_name"]
    COMET_WORKSPACE_NAME = config.params["train"]["params"]["comet_workspace_name"]
    PRIMARY_KEY = config.params["data"]["params"]["pk_col_name"]
    CLASS_COL_NAME = config.params["data"]["params"]["class_col_name"]
    num_col_names = config.params["data"]["params"]["num_col_names"]
    cat_col_names = config.params["data"]["params"]["cat_col_names"]
    MAX_SEARCH_ITERS = config.params["train"]["params"]["search_max_iters"]
    PARALLEL_JOBS_COUNT = config.params["train"]["params"]["parallel_jobs_count"]
    EXP_TIMEOUT_SECS = config.params["train"]["params"]["exp_timout_secs"]
    F_BETA_SCORE_BETA_VAL = config.params["train"]["params"]["fbeta_score_beta_val"]
    VOTING_RULE = config.params["train"]["params"]["voting_rule"]
    TRAIN_FILE_NAME = config.params["files"]["params"]["train_set_file_name"]
    VALID_FILE_NAME = config.params["files"]["params"]["valid_set_file_name"]
    TEST_FILE_NAME = config.params["files"]["params"]["test_set_file_name"]
    EXP_KEY_FILE_NAME = config.params["files"]["params"]["experiments_keys_file_name"]
    LR_REGISTERED_MODEL_NAME = config.params["modelregistry"]["params"][
        "lr_registered_model_name"
    ]
    RF_REGISTERED_MODEL_NAME = config.params["modelregistry"]["params"][
        "rf_registered_model_name"
    ]
    LGBM_REGISTERED_MODEL_NAME = config.params["modelregistry"]["params"][
        "lgbm_registered_model_name"
    ]
    XGB_REGISTERED_MODEL_NAME = config.params["modelregistry"]["params"][
        "xgb_registered_model_name"
    ]
    VOTING_ENSEMBLE_REGISTERED_MODEL_NAME = config.params["modelregistry"]["params"][
        "voting_ensemble_registered_model_name"
    ]
    POS_CLASS_LABEL = config.params["data"]["params"]["pos_class"]
    VAR_THRESH_VAL = config.params["data"]["params"]["variance_threshold_val"]

    # Import data splits
    training_set = pd.read_parquet(
        data_dir / TRAIN_FILE_NAME,
    )

    validation_set = pd.read_parquet(
        data_dir / VALID_FILE_NAME,
    )

    testing_set = pd.read_parquet(
        data_dir / TEST_FILE_NAME,
    )

    # Ensure that columns provided in config files exists in training data
    num_col_names = [col for col in num_col_names if col in training_set.columns]
    cat_col_names = [col for col in cat_col_names if col in training_set.columns]

    # Prepare data for training
    data_prep = PrepTrainingData(
        train_set=training_set,
        test_set=testing_set,
        primary_key=PRIMARY_KEY,
        class_col_name=CLASS_COL_NAME,
        numerical_feature_names=num_col_names,
        categorical_feature_names=cat_col_names,
    )
    data_prep.extract_features(valid_set=validation_set)
    data_prep.enforce_data_types()

    # Encode class labels
    # Note: class encoder is fitted on train class labels and will be used
    # to transform validation and test class labels.
    (
        train_class,
        valid_class,
        test_class,
        encoded_positive_class_label,
        class_encoder,
    ) = data_prep.encode_class_labels(
        pos_class_label=POS_CLASS_LABEL,
    )

    # Return features
    train_features = data_prep.get_training_features()
    valid_features = data_prep.get_validation_features()
    test_features = data_prep.get_testing_features()

    # Create data transformation pipeline
    data_transformation_pipeline = data_prep.create_data_transformation_pipeline(
        var_thresh_val=VAR_THRESH_VAL
    )
    data_prep.clean_up_feature_names()
    num_feature_names, cat_feature_names = data_prep.get_feature_names()

    # Return preprocessed train and validation features, which are needed during
    # hyperparams optimization to avoid applying data transformation in each iteration.
    train_features_preprocessed = data_prep.get_train_features_preprocessed()
    valid_features_preprocessed = data_prep.get_valid_features_preprocessed()

    # Save data splits with encoded class
    train_set = train_features
    train_set[CLASS_COL_NAME] = train_class
    train_set.to_parquet(
        data_dir / TRAIN_FILE_NAME,
        index=False,
    )

    valid_set = valid_features
    valid_set[CLASS_COL_NAME] = valid_class
    valid_set.to_parquet(
        data_dir / VALID_FILE_NAME,
        index=False,
    )

    test_set = test_features
    test_set[CLASS_COL_NAME] = test_class
    test_set.to_parquet(
        data_dir / TEST_FILE_NAME,
        index=False,
    )

    # Initiate a comet project if needed
    if INITIATE_COMET_PROJECT:
        comet_ml.init(
            project_name=COMET_PROJECT_NAME,
            workspace=COMET_WORKSPACE_NAME,
            api_key=COMET_API_KEY,
        )

    #############################################
    # Train Logistic Regression model
    if config.params["includedmodels"]["params"]["include_logistic_regression"]:
        lr_calibrated_pipeline, lr_experiment = submit_train_exp(
            comet_api_key=COMET_API_KEY,
            comet_project_name=COMET_PROJECT_NAME,
            comet_exp_name=f"logistic_regression_{datetime.now()}",
            train_features_preprocessed=train_features_preprocessed,
            train_class=train_class,
            valid_features_preprocessed=valid_features_preprocessed,
            valid_class=valid_class,
            train_features=train_features,
            valid_features=valid_features,
            n_features=train_features_preprocessed.shape[1],
            class_encoder=class_encoder,
            preprocessor_step=data_transformation_pipeline.named_steps["preprocessor"],
            selector_step=data_transformation_pipeline.named_steps["selector"],
            model=LogisticRegression(**config.params["logisticregression"]["params"]),
            artifacts_path=artifacts_dir,
            num_feature_names=num_feature_names,
            cat_feature_names=cat_feature_names,
            fbeta_score_beta=F_BETA_SCORE_BETA_VAL,
            encoded_pos_class_label=encoded_positive_class_label,
            max_search_iters=MAX_SEARCH_ITERS,
            optimize_in_parallel=True if PARALLEL_JOBS_COUNT > 1 else False,
            n_parallel_jobs=PARALLEL_JOBS_COUNT,
            model_opt_timeout_secs=EXP_TIMEOUT_SECS,
            registered_model_name=LR_REGISTERED_MODEL_NAME,
        )
        lr_experiment.end()
    else:
        lr_calibrated_pipeline = None
        lr_experiment = None

    #############################################
    # Train Random Forest model
    if config.params["includedmodels"]["params"]["include_random_forest"]:
        rf_calibrated_pipeline, rf_experiment = submit_train_exp(
            comet_api_key=COMET_API_KEY,
            comet_project_name=COMET_PROJECT_NAME,
            comet_exp_name=f"random_forest_{datetime.now()}",
            train_features_preprocessed=train_features_preprocessed,
            train_class=train_class,
            valid_features_preprocessed=valid_features_preprocessed,
            valid_class=valid_class,
            train_features=train_features,
            valid_features=valid_features,
            n_features=train_features_preprocessed.shape[1],
            class_encoder=class_encoder,
            preprocessor_step=data_transformation_pipeline.named_steps["preprocessor"],
            selector_step=data_transformation_pipeline.named_steps["selector"],
            model=RandomForestClassifier(**config.params["randomforest"]["params"]),
            artifacts_path=artifacts_dir,
            num_feature_names=num_feature_names,
            cat_feature_names=cat_feature_names,
            fbeta_score_beta=F_BETA_SCORE_BETA_VAL,
            encoded_pos_class_label=encoded_positive_class_label,
            max_search_iters=MAX_SEARCH_ITERS,
            optimize_in_parallel=True if PARALLEL_JOBS_COUNT > 1 else False,
            n_parallel_jobs=PARALLEL_JOBS_COUNT,
            model_opt_timeout_secs=EXP_TIMEOUT_SECS,
            registered_model_name=RF_REGISTERED_MODEL_NAME,
        )
        rf_experiment.end()
    else:
        rf_calibrated_pipeline = None
        rf_experiment = None

    #############################################
    # Train LightGBM model
    if config.params["includedmodels"]["params"]["include_lightgbm"]:
        lgbm_calibrated_pipeline, lgbm_experiment = submit_train_exp(
            comet_api_key=COMET_API_KEY,
            comet_project_name=COMET_PROJECT_NAME,
            comet_exp_name=f"lightgbm_{datetime.now()}",
            train_features_preprocessed=train_features_preprocessed,
            train_class=train_class,
            valid_features_preprocessed=valid_features_preprocessed,
            valid_class=valid_class,
            train_features=train_features,
            valid_features=valid_features,
            n_features=train_features_preprocessed.shape[1],
            class_encoder=class_encoder,
            preprocessor_step=data_transformation_pipeline.named_steps["preprocessor"],
            selector_step=data_transformation_pipeline.named_steps["selector"],
            model=LGBMClassifier(**config.params["lgbm"]["params"]),
            artifacts_path=artifacts_dir,
            num_feature_names=num_feature_names,
            cat_feature_names=cat_feature_names,
            fbeta_score_beta=F_BETA_SCORE_BETA_VAL,
            encoded_pos_class_label=encoded_positive_class_label,
            max_search_iters=MAX_SEARCH_ITERS,
            optimize_in_parallel=True if PARALLEL_JOBS_COUNT > 1 else False,
            n_parallel_jobs=PARALLEL_JOBS_COUNT,
            model_opt_timeout_secs=EXP_TIMEOUT_SECS,
            registered_model_name=LGBM_REGISTERED_MODEL_NAME,
        )
        lgbm_experiment.end()
    else:
        lgbm_calibrated_pipeline = None
        lgbm_experiment = None

    #############################################
    # Train XGBoost model
    if config.params["includedmodels"]["params"]["include_xgboost"]:
        xgb_calibrated_pipeline, xgb_experiment = submit_train_exp(
            comet_api_key=COMET_API_KEY,
            comet_project_name=COMET_PROJECT_NAME,
            comet_exp_name=f"xgboost_{datetime.now()}",
            train_features_preprocessed=train_features_preprocessed,
            train_class=train_class,
            valid_features_preprocessed=valid_features_preprocessed,
            valid_class=valid_class,
            train_features=train_features,
            valid_features=valid_features,
            n_features=train_features_preprocessed.shape[1],
            class_encoder=class_encoder,
            preprocessor_step=data_transformation_pipeline.named_steps["preprocessor"],
            selector_step=data_transformation_pipeline.named_steps["selector"],
            model=XGBClassifier(
                scale_pos_weight=sum(train_class == 0) / sum(train_class == 1),
                **config.params["xgboost"]["params"],
            ),
            artifacts_path=artifacts_dir,
            num_feature_names=num_feature_names,
            cat_feature_names=cat_feature_names,
            fbeta_score_beta=F_BETA_SCORE_BETA_VAL,
            encoded_pos_class_label=encoded_positive_class_label,
            max_search_iters=MAX_SEARCH_ITERS,
            optimize_in_parallel=True if PARALLEL_JOBS_COUNT > 1 else False,
            n_parallel_jobs=PARALLEL_JOBS_COUNT,
            model_opt_timeout_secs=EXP_TIMEOUT_SECS,
            registered_model_name=XGB_REGISTERED_MODEL_NAME,
        )
        xgb_experiment.end()
    else:
        xgb_calibrated_pipeline = None
        xgb_experiment = None

    #############################################
    # Create a voting ensmble model with LR, RF, LightGBM, and XGBoost as base estimators
    if config.params["includedmodels"]["params"]["include_voting_ensemble"]:
        ve_experiment = create_voting_ensemble(
            comet_api_key=COMET_API_KEY,
            comet_project_name=COMET_PROJECT_NAME,
            comet_exp_name=f"voting_ensemble_{datetime.now()}",
            lr_calib_pipeline=lr_calibrated_pipeline,
            rf_calib_pipeline=rf_calibrated_pipeline,
            lgbm_calib_pipeline=lgbm_calibrated_pipeline,
            xgb_calib_pipeline=xgb_calibrated_pipeline,
            train_features=train_features,
            valid_features=valid_features,
            train_class=train_class,
            valid_class=valid_class,
            class_encoder=class_encoder,
            artifacts_path=artifacts_dir,
            voting_rule=VOTING_RULE,
            encoded_pos_class_label=encoded_positive_class_label,
            fbeta_score_beta=F_BETA_SCORE_BETA_VAL,
            registered_model_name=VOTING_ENSEMBLE_REGISTERED_MODEL_NAME,
        )
        ve_experiment.end()
    else:
        ve_experiment = None

    #############################################
    # Select the best performer
    exp_objects = {
        LR_REGISTERED_MODEL_NAME: lr_experiment,
        RF_REGISTERED_MODEL_NAME: rf_experiment,
        LGBM_REGISTERED_MODEL_NAME: lgbm_experiment,
        XGB_REGISTERED_MODEL_NAME: xgb_experiment,
        VOTING_ENSEMBLE_REGISTERED_MODEL_NAME: ve_experiment,
    }
    exp_objects = {
        key: value for key, value in exp_objects.items() if value is not None
    }

    if len(exp_objects) == 0:
        raise ValueError(
            "No model was selected for training or all training experiments failed."
        )

    # Save names of successful experiments names so that logged training
    # metrics can imported in evaluate.py from workspace
    exp_names_keys = {}
    for i in range(len(exp_objects)):
        exp_key = list(exp_objects.keys())[i]
        exp_value = list(exp_objects.values())[i]
        exp_names_keys.update(**{f"{exp_key}": exp_value.get_key()})

    successful_exp = pd.DataFrame(exp_names_keys.items())
    successful_exp.to_csv(f"{ARTIFACTS_DIR}/{EXP_KEY_FILE_NAME}.csv", index=False)


###########################################################
if __name__ == "__main__":
    main(
        config_yaml_abs_path=sys.argv[1],
        comet_api_key=os.environ["COMET_API_KEY"],
        data_dir=DATA_DIR,
        artifacts_dir=ARTIFACTS_DIR,
    )<|MERGE_RESOLUTION|>--- conflicted
+++ resolved
@@ -6,11 +6,7 @@
 import os
 import sys
 from datetime import datetime
-<<<<<<< HEAD
 from pathlib import PosixPath
-=======
-from pathlib import Path, PosixPath
->>>>>>> 5407e489
 
 import comet_ml
 import pandas as pd
@@ -23,16 +19,10 @@
 from utils.job import create_voting_ensemble, submit_train_exp
 from xgboost import XGBClassifier
 
-<<<<<<< HEAD
 from src.config.path import ARTIFACTS_DIR, DATA_DIR
 from src.training.utils.config import Config
 from src.training.utils.data import PrepTrainingData
 from src.training.utils.job import create_voting_ensemble, submit_train_exp
-=======
-sys.path.append(str(Path(__file__).parent.resolve().parent))
-
-from config.path import ARTIFACTS_DIR, DATA_DIR
->>>>>>> 5407e489
 
 load_dotenv()
 
