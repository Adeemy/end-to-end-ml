"""
This script evaluates trained models and selects 
the best model based on performance on validation 
set. The best model is then evaluated on testing 
set to assess its generalization capability and it
will be registered as champion model only if its score
on the test set is better than a required threshold value.
"""

import os
import sys
<<<<<<< HEAD
from pathlib import PosixPath
=======
from pathlib import Path, PosixPath
>>>>>>> 5407e489

import joblib
import numpy as np
import pandas as pd
from comet_ml import ExistingExperiment
from dotenv import load_dotenv
from utils.config import Config
from utils.model import ModelEvaluator, PrepChampModel

<<<<<<< HEAD
from src.config.path import ARTIFACTS_DIR, DATA_DIR
from src.training.utils.config import Config
from src.training.utils.model import ModelEvaluator, PrepChampModel
=======
sys.path.append(str(Path(__file__).parent.resolve().parent))


from config.path import ARTIFACTS_DIR, DATA_DIR
>>>>>>> 5407e489

load_dotenv()


###########################################################
def main(
    config_yaml_abs_path: str,
    comet_api_key: str,
    data_dir: PosixPath,
    artifacts_dir: PosixPath,
):
    # Experiment settings
    config = Config(config_path=config_yaml_abs_path)
    COMET_API_KEY = comet_api_key
    COMET_PROJECT_NAME = config.params["train"]["params"]["comet_project_name"]
    COMET_WORKSPACE_NAME = config.params["train"]["params"]["comet_workspace_name"]
    CLASS_COL_NAME = config.params["data"]["params"]["class_col_name"]
    F_BETA_SCORE_BETA_VAL = config.params["train"]["params"]["fbeta_score_beta_val"]
    CALIB_CV_FOLDS = config.params["train"]["params"]["cross_val_folds"]
    COMPARISON_METRIC = config.params["train"]["params"]["comparison_metric"]
    EXP_KEY_FILE_NAME = config.params["files"]["params"]["experiments_keys_file_name"]
    TRAIN_FILE_NAME = config.params["files"]["params"]["train_set_file_name"]
    TEST_FILE_NAME = config.params["files"]["params"]["test_set_file_name"]
    VOTING_ENSEMBLE_REGISTERED_MODEL_NAME = config.params["modelregistry"]["params"][
        "voting_ensemble_registered_model_name"
    ]
    CHAMPION_MODEL_NAME = config.params["modelregistry"]["params"][
        "champion_model_name"
    ]
    DEPLOYMENT_SCORE_THRESH = config.params["train"]["params"][
        "deployment_score_thresh"
    ]

    # Import train and test sets to evaluate best model on test set
    # Note: it requires class labels to be encoded.
    train_set = pd.read_parquet(
        data_dir / TRAIN_FILE_NAME,
    )

    test_set = pd.read_parquet(
        data_dir / TEST_FILE_NAME,
    )

    #############################################
    # Rename comparison metric if it's fbeta_score to include beta value
    if COMPARISON_METRIC == "fbeta_score":
        COMPARISON_METRIC = f"f_{F_BETA_SCORE_BETA_VAL}_score"

    # Import experiment keys from artifacts folder
    successful_exp_keys = pd.read_csv(
        f"{ARTIFACTS_DIR}/{EXP_KEY_FILE_NAME}.csv",
    )

    # Select the best performing model
    prep_champ_model = PrepChampModel()
    best_model_name = prep_champ_model.select_best_performer(
        comet_project_name=COMET_PROJECT_NAME,
        comet_workspace_name=COMET_WORKSPACE_NAME,
        comparison_metric=f"valid_{COMPARISON_METRIC}",
        comet_exp_keys=successful_exp_keys,
    )

    # Create ExistingExperiment object to allow appending logging new metrics
    best_model_exp_key = successful_exp_keys.loc[
        successful_exp_keys["0"] == best_model_name, "1"
    ].iloc[0]
    best_model_exp_obj = ExistingExperiment(
        api_key=COMET_API_KEY, experiment_key=best_model_exp_key
    )

    #############################################
    # Assess generalization capability of the best performer on test set
    # Note: test set was not exposed to any model during training or
    # evaluation to ensure all models are independent of the test set.
    best_model_pipeline = joblib.load(f"{ARTIFACTS_DIR}/{best_model_name}.pkl")

    best_model_evaluator = ModelEvaluator(
        comet_exp=best_model_exp_obj,
        pipeline=best_model_pipeline,
        train_features=train_set.drop(CLASS_COL_NAME, axis=1),
        train_class=np.array(train_set[CLASS_COL_NAME]),
        valid_features=test_set.drop(CLASS_COL_NAME, axis=1),
        valid_class=np.array(test_set[CLASS_COL_NAME]),
        fbeta_score_beta=F_BETA_SCORE_BETA_VAL,
        is_voting_ensemble=True
        if best_model_name == VOTING_ENSEMBLE_REGISTERED_MODEL_NAME
        else False,
    )

    # Evaluate best model on testing set to assess its generalization capability
    (
        _,
        test_scores,
    ) = best_model_evaluator.evaluate_model_perf(
        class_encoder=None,
    )

    test_scores = best_model_evaluator.convert_metrics_from_df_to_dict(
        scores=test_scores, prefix="test_"
    )

    best_model_exp_obj.log_metrics(test_scores)

    # Calibrate champ model before deployment
    training_features = train_set.drop(CLASS_COL_NAME, axis=1)
    training_class = np.array(train_set[CLASS_COL_NAME])
    calib_pipeline = prep_champ_model.calibrate_pipeline(
        train_features=training_features,
        train_class=training_class,
        preprocessor_step=best_model_pipeline.named_steps["preprocessor"],
        selector_step=best_model_pipeline.named_steps["selector"],
        model=best_model_pipeline.named_steps["classifier"],
        cv_folds=CALIB_CV_FOLDS,
    )

    # Log and register champion model (in Comet, model must be logged first)
    # Note: the best model should not be deployed in production if its score
    # on the test set is below minimum score. Otherwise, prevent deploying
    # the model by raising error preventing build job.
    BEST_MODEL_TEST_SCORE = test_scores.get(f"test_{COMPARISON_METRIC}")
    if BEST_MODEL_TEST_SCORE >= DEPLOYMENT_SCORE_THRESH:
        prep_champ_model.log_and_register_champ_model(
            local_path=artifacts_dir,
            champ_model_name=CHAMPION_MODEL_NAME,
            pipeline=calib_pipeline,
            exp_obj=best_model_exp_obj,
        )

        # Save the champion model in local direcotry to be packaged in docker container
        joblib.dump(best_model_pipeline, f"{ARTIFACTS_DIR}/{CHAMPION_MODEL_NAME}.pkl")

    else:
        raise ValueError(
            f"Best model score is {BEST_MODEL_TEST_SCORE}, which is lower than deployment threshold {DEPLOYMENT_SCORE_THRESH}."
        )


###########################################################
if __name__ == "__main__":
    main(
        config_yaml_abs_path=sys.argv[1],
        comet_api_key=os.environ["COMET_API_KEY"],
        data_dir=DATA_DIR,
        artifacts_dir=ARTIFACTS_DIR,
    )<|MERGE_RESOLUTION|>--- conflicted
+++ resolved
@@ -9,11 +9,7 @@
 
 import os
 import sys
-<<<<<<< HEAD
 from pathlib import PosixPath
-=======
-from pathlib import Path, PosixPath
->>>>>>> 5407e489
 
 import joblib
 import numpy as np
@@ -23,16 +19,9 @@
 from utils.config import Config
 from utils.model import ModelEvaluator, PrepChampModel
 
-<<<<<<< HEAD
 from src.config.path import ARTIFACTS_DIR, DATA_DIR
 from src.training.utils.config import Config
 from src.training.utils.model import ModelEvaluator, PrepChampModel
-=======
-sys.path.append(str(Path(__file__).parent.resolve().parent))
-
-
-from config.path import ARTIFACTS_DIR, DATA_DIR
->>>>>>> 5407e489
 
 load_dotenv()
 
