// For format details, see https://aka.ms/devcontainer.json. For config options, see the
// README at: https://github.com/devcontainers/templates/tree/main/src/python
{
  "name": "Python 3",
  // Or use a Dockerfile or Docker Compose file. More info: https://containers.dev/guide/dockerfile
  "build": {
    "dockerfile": "Dockerfile",
    "context": "..",
    "args": {
      // Update 'VARIANT' to pick a Python version: 3, 3.10, 3.9, 3.8, 3.7, 3.6
      // Append -bullseye or -buster to pin to an OS version.
      // Use -bullseye variants on local on arm64/Apple Silicon.
      "VARIANT": "3.10-bullseye",
      // Options
      "NODE_VERSION": "none"
    }
  },
  // Configure tool-specific properties.
  "customizations": {
    // Configure properties specific to VS Code.
    "vscode": {
      // Set *default* container specific settings.json values on container create.
      "settings": {
        "python.defaultInterpreterPath": "/home/vscode/venv/bin/python",
        "python.linting.enabled": true
      },
      // Add the IDs of extensions you want installed when the container is created.
      "extensions": [
        "ms-python.python",
        "ms-azuretools.vscode-docker",
        // "GitHub.copilot",
        "ms-vscode.makefile-tools",
        "mhutchie.git-graph",
        "ms-python.pylint",
        "ms-python.vscode-pylance",
        "esbenp.prettier-vscode",
        "GitHub.vscode-github-actions",
        "eamodio.gitlens",
        "timonwong.shellcheck",
        "redhat.vscode-yaml",
      ]
    }
  },
  // Set variables for VS Code and related sub-processes (terminals, tasks, debugging, etc.)
  "remoteEnv": {
    "PATH": "${containerEnv:PATH}:."
  },
  // Features to add to the dev container. More info: https://containers.dev/features.
  "features": {
    "ghcr.io/devcontainers/features/github-cli:1": {},
    "ghcr.io/mikaello/devcontainer-features/modern-shell-utils:1": {}
  },
  // Use 'forwardPorts' to make a list of ports inside the container available locally.
  "forwardPorts": [
    8080
  ],
  // Use 'postCreateCommand' to run commands after the container is created.
<<<<<<< HEAD
  "postCreateCommand": "bash ./.devcontainer/set_path.sh"
=======
  "postCreateCommand": "bash ./.devcontainer/setup_path.sh"
>>>>>>> 5407e489
  // Configure tool-specific properties.
  // "customizations": {},
  // Uncomment to connect as root instead. More info: https://aka.ms/dev-containers-non-root.
  // "remoteUser": "root"
}<|MERGE_RESOLUTION|>--- conflicted
+++ resolved
@@ -55,11 +55,8 @@
     8080
   ],
   // Use 'postCreateCommand' to run commands after the container is created.
-<<<<<<< HEAD
   "postCreateCommand": "bash ./.devcontainer/set_path.sh"
-=======
-  "postCreateCommand": "bash ./.devcontainer/setup_path.sh"
->>>>>>> 5407e489
+
   // Configure tool-specific properties.
   // "customizations": {},
   // Uncomment to connect as root instead. More info: https://aka.ms/dev-containers-non-root.
